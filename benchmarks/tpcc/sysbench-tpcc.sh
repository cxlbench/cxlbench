#!/bin/bash
# set -x
#
# This script uses podman to start N mysql and N sysbench container instances in a 1:1 relationship
# The containers run on a dedicated virtual network to simplify hostname referencing
# Each MySQL container will run on a dedicated host port, starting at 3306 and increasing
# by one for each new instance.
# Each sysbench container will run TPC-C benchmarks against a single MySQL
# database instance.
# The goal of this script is to show multi-instance performance as we start
# more DB instances.

SCRIPTDIR=$( dirname $( readlink -f $0 ))
source ${SCRIPTDIR}/../../lib/common     # Provides common functions
source ${SCRIPTDIR}/../../lib/msgfmt     # Provides pretty print messages to STDOUT


#################################################################################################
# Variables
#################################################################################################

# ==== Podman Variables ====

# Podman network name
NETWORK_NAME=mysqlsysbench

# Container CPU and memory limits for the MySQL server and the Sysbench client
# Note: The MySQL (server) values should be configured for the size of the test database. The OOM killer will stop the database if too few resources are assigned.
CLIENT_CPU_LIMIT=4              # Number of vCPUs to give to the Sysbench container: Override by -U
CLIENT_MEMORY_LIMIT=1g          # Amount of memory (GiB) to give to the Sysbench container: Override by -V
SERVER_CPU_LIMIT=4              # Number of vCPUs to give to the MySQL container: Overide by -D
SERVER_MEMORY_LIMIT=16g         # Amount of memory (GiB) to give to the MySQL container: Override by -E
INNODB_BUFFER_POOL_SIZE=10G     # Size of the innodb_buffer_pool: Override by -X
PM_INSTANCES=1                  # Number of podman instances to start: Override by -i

# === MySQL Variables ===

MYSQL_ROOT_PASSWORD=my-secret-pw                        # Root Users Password
MYSQL_START_PORT=3333                                   # Host Port number for the first instance. Additional instances will increment by 1 for each instance 3306..3307..3308..
MYSQL_DATA_DIR=/data                                    # Base directory for the MySQL Data Directory on the host
MYSQL_CONF=${SCRIPTDIR}/my.cnf.d/my.cnf                 # Location of the my.cnf file(s)
MySQLDockerImgTag="docker.io/library/mysql:8.0.39"      # MySQL Version. Get the Docker Tag ID from https://hub.docker.com/_/mysql


# === Sysbench Variables ===

# Sysbench username and password
SYSBENCH_USER="sbuser"
SYSBENCH_USER_PASSWORD="sbuser-pwd"
SCALE=10                                    # Default number of warehouses. Use -s to override
TABLES=10                                   # Default number of tables per warehouse. Use -t to override
SYSBENCH_WARMTIME=300                       # Duration (seconds) to warm the database before running tests
SYSBENCH_RUNTIME=300                        # Duration (seconds) for the 'run' operation. Use -T to override
SYSBENCH_CONTAINER_IMG_NAME="sysbenchmysql" # Sysbench container image name
SysbenchDBName="sbtest"                     # Name of the MySQL Database to create and run Sysbench against
# Sysbench options
SYSBENCH_OPTS_TEMPLATE="--db-driver=mysql --mysql-db=${SysbenchDBName} --mysql-user=${SYSBENCH_USER} --mysql-password=${SYSBENCH_USER_PASSWORD} --mysql-host=mysqlINSTANCE --mysql-port=3306 --time=RUNTIME  --threads=THREADS --tables=TABLES --scale=SCALE"
SYSBENCH_THREADS=1                          # Number of Sysbench workload generator threads. Use -W to override

# === Misc Variables ===

OPT_FUNCS_BEFORE=""                   # Optional functions that get called before the bechmarks start in the main loop
OPT_FUNCS_AFTER=""                    # Optional functions that get called after the bechmarks complete in the main loop

#################################################################################################
# Functions
#################################################################################################

# THis function will be called if a user sends a SIGINT (Ctrl-C)
function ctrl_c()
{
  info_msg "Received CTRL+C - aborting"
  stop_containers
  remove_containers
  display_end_info
  exit 1
}

# Handle Ctrl-C User Input
trap ctrl_c SIGINT

# Implementing 'goto' functionality
# Usage: goto end
# Labels/Tags are '# end: #', or '#end:#' or '# end: # This is a comment'
function goto()
{
  label=$1
  cmd=$(sed -En "/^[[:space:]]*#[[:space:]]*$label:[[:space:]]*#/{:a;n;p;ba};" "$0")
  eval "$cmd"
  exit
}

function init()
{
    # Create the output directory
    init_outputs
    # Configure the innodb buffer pool size
    sed -i "s/^innodb_buffer_pool_size.*/innodb_buffer_pool_size = $INNODB_BUFFER_POOL_SIZE/" ${SCRIPTDIR}/my.cnf.d/my.cnf
}

# Verify the required commands and utilities exist on the system
# We use either the defaults or user specified paths
# args: none
# return: 0=success, 1=error
function verify_cmds()
{
    local err_state=false

    for CMD in numactl lscpu lspci grep cut sed awk podman dstat; do
        CMD_PATH=($(command -v ${CMD}))
        if [ ! -x "${CMD_PATH}" ]; then
            error_msg "${CMD} command not found! Please install the ${CMD} package."
            err_state=true
        fi
    done

    if ${err_state}; then
        return 1
    else
        return 0
    fi
}

# Displays the script help information
function print_usage()
{
    echo -e "${SCRIPT_NAME}: Usage"
    echo "    ${SCRIPT_NAME} OPTIONS"
    echo " [Experiment options]"
    echo "      -e dram|cxl|numainterleave|numapreferred|   : [Required] Memory environment"
    echo "         kerneltpp"
    echo "      -i <number_of_instances>                    : The number of container intances to execute: Default 1"
    echo "      -o <prefix>                                 : [Required] prefix of the output files: Default 'test'"
    echo "      -s <scale>                                  : Number of warehouses (scale): Default 10"
    echo "      -t <number_of_tables>                       : The number of tables per warehouse: Default 10"
    echo "      -T <run time>                               : Number of seconds to 'run' the benchmark. Default ${SYSBENCH_RUNTIME}"
    echo "      -W <worker threads>                         : Maximum number of Sysbench worker threads. Default 1"

    echo " [Run options]"
    echo "      -c                                          : Cleanup. Completely remove all containers and the MySQL database"
    echo "      -p                                          : Prepare the database"
    echo "      -w                                          : Warm the database. Default False."
    echo "      -r                                          : Run the Sysbench workload"

    echo " [Machine confiuration options]"
    echo "      -C <numa_node>                              : [Required] CPU NUMA Node to run the MySQLServer"
    echo "      -D <server_cpus_for_each_instance>          : [Optional] Number of vCPUs for each server [Default $SERVER_CPU_LIMIT]"
    echo "      -E <server_memory_in_GB_for_each_instance>  : [Optional] Memory in GB for each server [Default $SERVER_MEMORY_LIMIT]"
    echo "      -M <numa_node,..>                           : [Required] Memory NUMA Node to run the MySQLServer"
    echo "      -U <client_cpus_for_each_instance>          : [Optional] Number of vCPUs for each client [Default $CLIENT_CPU_LIMIT]"
    echo "      -V <client_memory_in_GB_for_each_instance>  : [Optional] Memory in GB for each client [Default $CLIENT_MEMORY_LIMIT]"
    echo "      -X <size_of_innodb_pool_in_GB>              : [Optional] Memory in GB for the mysql database [Default $INNODB_BUFFER_POOL_SIZE]"
    echo "      -S <numa_node>                              : [Required] CPU NUMA Node to run the Sysbench workers"

    echo "      -h                                          : Print this message"
    echo " "
    echo "Example 1: Runs a single MySQL server on NUMA 0 and a single SysBench instance on NUMA Node1, "
    echo "  prepares the database, runs the benchmark from 1..1000 threads in powers of two, "
    echo "  and removes the database and containers when complete. "
    echo "  The server and client CPU, Memory sizes are default. " 
    echo " "
    echo "    $ ./${SCRIPT_NAME} -e dram -o test -i 1 -t 10 -W 1000  -C 0 -M 0 -S 1 -p -w -r -c"
    echo " "
    echo "Example 2: Created the MySQL and Sysbench containers, runs the MySQL container on NUMA Node 0, the "
    echo "  Sysbench container on NUMA Node 1, then prepares the database and exits. The containers are left running."
    echo "  The server and client CPU, Memory sizes are default. " 
    echo " "
    echo "    $ ./${SCRIPT_NAME} -e dram -o test -C 0 -M 0 -S 1 -p"
    echo " "
    echo "Example 3: Created the MySQL and Sysbench containers, runs the MySQL container on NUMA Node 0, the "
    echo "  Sysbench container on NUMA Node 1, then prepares the database and exits. The containers are left running."
    echo "  52 cores on socket 0 and 512GB on socket 0 are used to run the MySQL container. "
    echo "  26 cores on socket 1 and 48GB on socket 1 are used to nun the sysbench client container. "
    echo " "
    echo "    $ ./${SCRIPT_NAME} -e dram -o test -C 0 -M 0 -S 1 -p -D 52 -E 512 -U 26 -X 48"
    echo " "
}

# Creates a spinner animation to show the script is working in the background
# args: none
# return: none
function spin()
{
    local -a marks=( '/' '-' '\' '|' )
    local spin_pid=$1

    while [[ true ]]; do
        printf '%s\r' "${marks[i++ % ${#marks[@]}]}"
        sleep 1
        #if ! kill -0 "$spin_pid" &> /dev/null; then
        #    return
        #fi
    done
}

# Use the MySQL data directory to find the underlying phsycial disk(s) or LVM volumes
# dstat will collect information specifically for that device/those devices
# args: none
# return: 0=success, 1=error
function dstat_find_location_of_db()
{
    DATADISK=$( df ${MYSQL_DATA_DIR} | grep -v Filesystem | cut -d ' ' -f 1 | sed -e 's/\/dev\///' )

    if [ -z "${DATADISK}" ]; then
        error_msg "The data disk for '${MYSQL_DATA_DIR}' could not be found."
        return 1
    else
        return 0
    fi
}

# From the MEM_ENVIRONMENT (-e) argument, determine what numactl options to use
# args: none
# return: none
function set_numactl_options()
{
    case "$MEM_ENVIRONMENT" in
        dram|cxl|mm|kerneltpp)
            NUMACTL_OPTION="--cpunodebind ${MYSQL_CPU_NUMA_NODE} --membind ${MYSQL_MEM_NUMA_NODE}"
            ;;
        numapreferred)
            NUMACTL_OPTION="--cpunodebind ${MYSQL_CPU_NUMA_NODE} --preferred ${MYSQL_MEM_NUMA_NODE}"
            ;;
        numainterleave)
            NUMACTL_OPTION="--cpunodebind ${MYSQL_CPU_NUMA_NODE} --interleave ${MYSQL_MEM_NUMA_NODE}"
            ;;
    esac
}

# Create the podman network
# args: none
# return: 0=success, 1=error
function create_network()
{
    if ! podman network exists ${NETWORK_NAME} &> /dev/null; then
        info_msg "Creating a new Podman network called '${NETWORK_NAME}'."
        # podman network create ${NETWORK_NAME}
        if podman network create "${NETWORK_NAME}" > /dev/null 2> "${OUTPUT_PATH}/podman_exec_create_network.err"; then
            info_msg "Network '${NETWORK_NAME}' created successfully"
            return 0
        else
            error_msg "Error creating network '${NETWORK_NAME}'"
            return 1
        fi
    else
        info_msg "Network '${NETWORK_NAME}' already exists"
        return 0
   fi
}

# Create a custom sysbench + mysql-client container image using a multi stage Dockerfile
# We must compile sysbench from source code to get the '--warmup' option.
# The release builds do not support the warmup feature.
# args: none
# return: 0=success, 1=error
function create_sysbench_container_image()
{
    local pids
    local spin_pid
    local err_state=false

    info_msg "Start Creating Sysbench Containers"
    if ! podman image exists $SYSBENCH_CONTAINER_IMG_NAME; then
        info_msg "Image '$SYSBENCH_CONTAINER_IMG_NAME' does not exist."
        info_msg "Creating Sysbench Dockerfile..."
        cat > Dockerfile.sysbenchlua <<EOF
# Stage 1: Build Sysbench from source
FROM ubuntu:22.04 AS builder

# Install necessary build dependencies
RUN apt-get update && apt-get install -y \
    git \
    build-essential \
    make \
    cmake \
    automake \
    libmysqlclient-dev \
    libmysqlclient21 \
    libssl-dev \
    libaio-dev \
    libpq-dev \
    libtool \
    pkg-config

# Clone Sysbench source code
RUN git clone https://github.com/akopytov/sysbench.git

# Build Sysbench
WORKDIR /sysbench
RUN ./autogen.sh && ./configure --prefix=/usr/local && make -j all && make install

# Clone the sysbench-tpcc repository
RUN git clone https://github.com/Percona-Lab/sysbench-tpcc.git

# Copy the *.lua files into /usr/local/share/sysbench
RUN cp sysbench-tpcc/*.lua /usr/local/share/sysbench/

# Make all the */lua files executable
RUN chmod +x /usr/local/share/sysbench/*.lua

# Stage 2: Final image
FROM ubuntu:22.04

# Install necessary packages for Sysbench and Percona Lua scripts
RUN DEBIAN_FRONTEND=noninteractive apt-get update && apt-get install -y \
    mysql-client \
    libmysqlclient21 \
    libc6 \
    libssl3 \
    libaio1 \
    libpq5

# Copy Sysbench binary from the builder stage
COPY --from=builder /usr/local/bin/sysbench /usr/local/bin/sysbench

# Copy Sysbench default LUA scripts from the builder stage
COPY --from=builder /usr/local/share/sysbench/*.lua /usr/local/share/sysbench/

# Make all the */lua files executable
RUN chmod +x /usr/local/share/sysbench/*.lua

# Clean up unnecessary packages
RUN DEBIAN_FRONTEND=noninteractive apt-get autoremove -y && apt-get clean

# Define the entry point or any additional configurations
ENTRYPOINT ["sleep", "infinity"]

# Add label information to the image
LABEL description="This image includes the latest Sysbench and Percona LUA scripts"
EOF

        info_msg "Building container image from Docker file..."
        podman build --rm -t $SYSBENCH_CONTAINER_IMG_NAME --file Dockerfile.sysbenchlua . &> ${OUTPUT_PATH}/podman_build.log &
        pids[0]=$!

        spin "${pids[0]}" &  # Start the spinner with the first process ID
        spin_pid=$!
        wait "${pids[@]}"

        # Check the exit status of the podman build command
        # TODO: Simplify this check since we're only checking a single PID
        for pid in "${pids[@]}"; do
            if [ $? -eq 0 ]; then
                info_msg "Podman build command succeeded!"
            else
                error_msg "Podman build command failed! Check the 'podman_build.log' for more information. Exiting"
                err_state=true
            fi
        done

        kill $spin_pid &> /dev/null
    fi

    if ${err_state}; then
        return 1
    else
        return 0
    fi
}

# Create and Start the MySQL containers
# args: none
# return: 0=success, 1=error
function start_mysql_containers()
{
    local err_state=false
    local timeout_duration=120  # Set the timeout duration
    local start_time

    MYSQL_PORT=${MYSQL_START_PORT}

    info_msg "MySQL Server containers will use memory NUMA Nodes '${MYSQL_MEM_NUMA_NODE}' with the '${MEM_ENVIRONMENT}' numa policy."

    for i in $(seq 1 ${PM_INSTANCES});
    do

        # ========== MYSQL ==========

        # Create the MySQL data directory if it does not exist
        if [ ! -d "${MYSQL_DATA_DIR}/mysql${i}" ]; then
            if mkdir -p "${MYSQL_DATA_DIR}/mysql${i}"; then
                info_msg "Directory ${MYSQL_DATA_DIR}/mysql${i} created"
            else
                error_msg "Failed to create ${MYSQL_DATA_DIR}/mysql${i}"
                return 1
            fi

            # Give all permisions on the data directory
            if ! chmod 777 ${MYSQL_DATA_DIR}/mysql${i}
            then
                error_msg "Failed to 'chmod 777 ${MYSQL_DATA_DIR}/mysql${i}'. The database may not start"
            fi
        else
            info_msg "Directory ${MYSQL_DATA_DIR}/mysql${i} exists"
        fi

        # Create a new MySQL container if it does not exist
        if ! podman ps -a --format "{{.Names}}" | grep -q mysql${i}; then
            info_msg "Container 'mysql${i}' doesn't exist. Creating it..."
            podman create --name mysql${i}                              \
                        -p ${MYSQL_PORT}:3306                           \
                        -v ${MYSQL_CONF}:/etc/my.cnf:rw                 \
                        -v ${MYSQL_DATA_DIR}/mysql${i}:/var/lib/mysql:rw \
                        -e MYSQL_ROOT_PASSWORD=${MYSQL_ROOT_PASSWORD}   \
                        -e MYSQL_DATABASE=${SysbenchDBName}             \
                        --network ${NETWORK_NAME}                       \
                        --cpus=${SERVER_CPU_LIMIT}                      \
                        --memory=${SERVER_MEMORY_LIMIT}                 \
                        ${MySQLDockerImgTag} > /dev/null 2> ${OUTPUT_PATH}/podman_create_mysql${i}.err
            if [ "$?" -ne "0" ];
            then
                echo ""
                failed_msg "Creation of container mysql${i} failed. Exiting"
                err_state=true
            fi
        fi

        # Start the MySQL container on specific NUMA node if it's not already running
        if ! podman ps --format "{{.Names}}" | grep -q mysql${i} &> /dev/null; then
            info_msg "Starting MySQL container 'mysql${i}'..."
            if numactl ${NUMACTL_OPTION} podman start mysql${i} > /dev/null 2> ${OUTPUT_PATH}/podman_start_mysql${i}.err
            then
                info_msg "Container 'mysql${i}' started successfully."
            else
                error_msg "Container 'mysql${i}' failed to start. Check '${OUTPUT_PATH}/podman_start_mysql${i}.err'"
                err_state=true
            fi
        else
            info_msg "MySQL container 'mysql${i}' is already running."
        fi

        # Get the current time
        start_time=$SECONDS

        # Wait for the container to start
        info_msg "Waiting for container 'mysql${i}' to start..."
        while ! podman inspect -f '{{.State.Running}}' mysql${i} &> /dev/null; do
            # Check if the timeout duration has been exceeded
            current_time=$(($SECONDS - $start_time))
            if [[ $current_time -gt $timeout_duration ]]; then
                error_msg "Timeout: Container 'mysql${i}' did not start within 120 seconds."
                break
            fi

            sleep 5
            echo -n "."
        done

        # Increment the MySQL port for the next MySQL instance
        MYSQL_PORT=$(($MYSQL_PORT + 1))
    done

    if ${err_state}; then
        return 1
    else
        return 0
    fi
}

# Start the Sysbench container(s) under numactl control
# args: none
# return: 0=success, 1=error
function start_sysbench_containers()
{
    local err_state=false
    local timeout_duration=120  # Set the timeout duration
    local start_time

    for i in $(seq 1 ${PM_INSTANCES});
    do
        # ========== SYSBENCH ==========

        info_msg "Starting Sysbench container 'sysbench${i}'..."

        # Set the host in the SYSBENCH_OPTS
        # Check and see of we need to pass in SYSBENCH_OPTS to this set up
        SYSBENCH_OPTS=$(echo ${SYSBENCH_OPTS_TEMPLATE} | sed "s/INSTANCE/${i}/" | sed "s/TABLES/${TABLES}/" | sed "s/SCALE/${SCALE}/" | sed "s/THREADS/4/" | sed "s/RUNTIME/60/" )

        # Create a new Sysbench container if it does not exist
        #   or start a new container if it does exist
        if ! podman ps -a --format "{{.Names}}" | grep -q sysbench${i}; then
            info_msg "Container 'sysbench${i}' doesn't exist. Creating it..."
            numactl --cpunodebind=${SYSBENCH_NUMA_NODE} --membind=${SYSBENCH_NUMA_NODE} podman run -d --rm --name sysbench${i} --network ${NETWORK_NAME} --cpus=${CLIENT_CPU_LIMIT} --memory=${CLIENT_MEMORY_LIMIT} -e SYSBENCH_OPTS="$SYSBENCH_OPTS" localhost/$SYSBENCH_CONTAINER_IMG_NAME &> /dev/null
            if [ "$?" -ne "0" ];
            then
                echo ""
                failed_msg "Creation of container sysbench${i} failed. Exiting"
                err_state=true
            else
                info_msg "Container 'sysbench${i}' created successfully"
            fi
        elif ! podman ps --format "{{.Names}}" | grep -q sysbench${i}; then
            # Container exists, so start it
            info_msg "Starting SysBench container 'sysbench${i}'..."
            if numactl --cpunodebind=${SYSBENCH_NUMA_NODE} --membind=${SYSBENCH_NUMA_NODE} podman start sysbench${i} &> /dev/null
            then
                info_msg "Container 'sysbench${i}' started successfully."
            else
                error_msg "Container 'sysbench${i}' failed to start. Check 'podman logs sysbench${i}'"
                err_state=true
            fi
        else
            info_msg "SysBench container 'sysbench${i}' is already running."
        fi

        # Get the current time
        start_time=$SECONDS

        # Wait for the container to start
        info_msg "Waiting for container 'sysbench${i}' to start..."
        while ! podman inspect -f '{{.State.Running}}' sysbench${i} &> /dev/null; do
            # Check if the timeout duration has been exceeded
            current_time=$(($SECONDS - $start_time))
            if [[ $current_time -gt $timeout_duration ]]; then
                error_msg "Timeout: Container 'sysbench${i}' did not start within 120 seconds."
                break
            fi

            sleep 5
            echo -n "."
        done

    done

    if ${err_state}; then
        return 1
    else
        return 0
    fi
}

# The MySQL and Sysbench containers may take a few seconds to completely start, especially on the first run.
# This function watches the podman logs for all MySQL containers, to make sure they have all started before returning.
# args: none
# return: 0=success, 1=error
function pause_for_stability() {
    for i in $(seq 1 ${PM_INSTANCES});
    do
        container_name="mysql${i}"
        expected_message="X Plugin ready for connections. Bind-address: '::' port: 33060, socket: /var/run/mysqld/mysqlx.sock"

        info_msg "Waiting for $container_name to be ready..."

        local elapsed_seconds=0
        while true; do
            log_output=$(podman logs "$container_name" 2>&1 | tail -1)

            if [[ "$log_output" == *"$expected_message"* ]]; then
                echo
                info_msg "MySQL is ready."
                break
            else
                echo -ne "${STR_INFO} waiting for containers to initialize. Elapsed: ${elapsed_seconds}s.\033[0K\r"

                sleep 1
                ((elapsed_seconds++))
            fi
        done
    done

    info_msg "Done waiting for MySQL container(s) to start"
}

# Create the test MySQL database inside the MySQL container
# The MySQL container must be running
# args: none
# return: 0=success, 1=error
function create_mysql_databases()
{
    local err_state=false

    # Start the containers
    for i in $(seq 1 ${PM_INSTANCES});
    do
        # Confirm the mysql container is running
        info_msg "Verifying the container 'mysql${i}' is still running..."
        if ! podman inspect -f '{{.State.Running}}' mysql${i} &> /dev/null
        then
            error_msg "... Container 'mysql${i}' is not running. Check 'podman logs mysql${i}' for more information"
            err_state=true
            break # Exit the loop on error
        fi

        # Create the sbtest database
        info_msg "Server: mysql${i}: Creating the '${SysbenchDBName}' database... "
        # Drop the database on the offchance that it has gotten corrupted by a prior run and recreate it
        if podman exec -e MYSQL_PWD="${MYSQL_ROOT_PASSWORD}" -i mysql${i} mysql -uroot -e "DROP DATABASE IF EXISTS ${SysbenchDBName};" > /dev/null 2> "${OUTPUT_PATH}/podman_exec_drop_database.err"
        then
            info_msg "Successfully dropped the '${SysbenchDBName}' database"
        else
            error_msg "Failed to drop the '${SysbenchDBName}' database. See '${OUTPUT_PATH}/podman_exec_drop_database.err' for more information."
            err_state=true
            break # Exit the loop on error
        fi

        if podman exec -e MYSQL_PWD="${MYSQL_ROOT_PASSWORD}" -i mysql${i} mysql -uroot -e "CREATE DATABASE IF NOT EXISTS ${SysbenchDBName};" > /dev/null 2> "${OUTPUT_PATH}/podman_exec_create_database.err"
        then
            info_msg "Successfully created the '${SysbenchDBName}' database"
        else
            error_msg "Failed to create the '${SysbenchDBName}' database"
            err_state=true
            break # Exit the loop on error
        fi

        # Create the ${SYSBENCH_USER} user and grant privileges
        info_msg "Server: mysql${i}: Creating the '${SYSBENCH_USER}'... "
        if podman exec -e MYSQL_PWD="${MYSQL_ROOT_PASSWORD}" -i mysql${i} mysql -uroot -e "CREATE USER IF NOT EXISTS '${SYSBENCH_USER}'@'%' IDENTIFIED WITH mysql_native_password BY '${SYSBENCH_USER_PASSWORD}'; GRANT ALL PRIVILEGES ON ${SysbenchDBName}.* TO '${SYSBENCH_USER}'@'%'; FLUSH PRIVILEGES;" > /dev/null 2> "${OUTPUT_PATH}/podman_exec_create_sbtest_user.err"
        then
            info_msg "Successfully added the '${SYSBENCH_USER}' user to the '${SYSBENCH_USER} database"
        else
            error_msg "Failed to add the '${SYSBENCH_USER}' user to the '${SYSBENCH_USER} database"
            err_state=true
            break # Exit the loop on error
        fi
    done

    if ${err_state}; then
        return 1
    else
        return 0
    fi
}

# Reenable REDO logging.  Should be used to speed up the prepare and clean up operations.
# args: none
function enable_redo_logs()
{
    # Enable the REDO LOG
    for i in $(seq 1 ${PM_INSTANCES});
    do
        # Reenable the REDO Log for the prepare to speed up the inserttion of data
        if podman exec -e MYSQL_PWD="${MYSQL_ROOT_PASSWORD}" -i mysql${i} mysql -uroot -e "ALTER INSTANCE ENABLE INNODB REDO_LOG;" > /dev/null 2>> "${OUTPUT_PATH}/podman_exec_enable_innodb_redo_log.${i}.err"
        then
            info_msg "Successfully enabled the REDO LOG"
        else
            # This is not fatal, but report it.
            warn_msg "Failed to enable the REDO LOG. See '${OUTPUT_PATH}/podman_exec_enable_innodb_redo_log.${i}.err' for more information."
        fi
    done
}

# Temporarily disable REDO logging.  Should be used to speed up the prepare and clean up operations.
# args: none
function disable_redo_log()
{
    for i in $(seq 1 ${PM_INSTANCES});
    do
        # Temporarily disable the REDO Log for the prepare to speed up the inserttion of data
        if podman exec -e MYSQL_PWD="${MYSQL_ROOT_PASSWORD}" -i mysql${i} mysql -uroot -e "ALTER INSTANCE DISABLE INNODB REDO_LOG;" > /dev/null 2>> "${OUTPUT_PATH}/podman_exec_disable_innodb_redo_log.${i}.err"
        then
            info_msg "Successfully disabled the REDO LOG"
        else
            # This is not fatal, but report it.
            warn_msg "Failed to disable the REDO LOG. See '${OUTPUT_PATH}/podman_exec_disable_innodb_redo_log.${i}.err' for more information."
        fi
    done
}


# Run the 'tpcc.lua prepare' command inside the Sysbench container
# args: none
# return: 0=success, 1=error
function prepare_the_database()
{
    local pids
    local spin_pid
    local err_state=false
    local duration          # Time taken to complete this task
    local start_time        # Start time in epoch seconds

    if [ -z ${PREPARE_DB} ];
    then
        return 0
    fi

    start_time=$(date +%s)

    # Prepare the database
    info_msg "Preparing the database(s). This will take some time. Please be patient..."
    disable_redo_log
    for i in $(seq 1 ${PM_INSTANCES});
    do
        info_msg " ... Preparing database on mysql${i} ..."
        SYSBENCH_OPTS=$(echo ${SYSBENCH_OPTS_TEMPLATE} | sed "s/INSTANCE/${i}/" | sed "s/TABLES/${TABLES}/" | sed "s/SCALE/${SCALE}/" | sed "s/THREADS/${CLIENT_CPU_LIMIT}/" | sed "s/RUNTIME/60/" )

        podman exec -e SYSBENCH_OPTS="$SYSBENCH_OPTS" sysbench${i} /bin/sh -c "/usr/local/share/sysbench/tpcc.lua $SYSBENCH_OPTS prepare" &> ${OUTPUT_PATH}/${OUTPUT_PREFIX}prepare.${i}.log &
        pids[${i}-1]=$!
    done

    spin "${pids[0]}" &  # Start the spinner with the first process ID
    spin_pid=$!
    wait "${pids[@]}"

    # Check the exit status of the tpcc.lua prepare command
    for pid in "${pids[@]}"; do
        if [ $? -eq 0 ]; then
            info_msg " ... Sysbench Prepare for pid '${pid}' completed successfully"
        else
            error_msg " ... Sysbench Prepare for pid '${pid}' failed"
            err_state=true
        fi
    done

    kill $spin_pid &> /dev/null

    enable_redo_logs
    # Calculate the time to prepare the database
    duration=$(calc_time_duration ${start_time})
    info_msg "Prepare completed in ${duration}"

    if ${err_state}; then
        return 1
    else
        return 0
    fi
}

# Run the 'tpcc.lua warmup' command inside the Sysbench container
# Default warmup time is 600seconds
# args: none
# return: 0=success, 1=error
function warm_the_database()
{
    local pids
    local spin_pid
    local err_state=false
    local duration          # Time taken to complete this task
    local start_time        # Start time in epoch seconds

    if [ -z ${WARM_DB} ];
    then
        return 0
    fi

    start_time=$(date +%s)    # Start time in epoch seconds

    # Warm the database
    info_msg "Warming the database. This will take approximately ${SYSBENCH_WARMTIME} seconds. Please be patient..."
    for i in $(seq 1 ${PM_INSTANCES});
    do
        info_msg " ... Warming database on mysql${i} ... "
        SYSBENCH_OPTS=$(echo ${SYSBENCH_OPTS_TEMPLATE} | sed "s/INSTANCE/${i}/" | sed "s/TABLES/${TABLES}/" | sed "s/SCALE/${SCALE}/" | sed "s/THREADS/${CLIENT_CPU_LIMIT}/" | sed "s/RUNTIME/${SYSBENCH_WARMTIME}/" )
        podman exec -e SYSBENCH_OPTS="$SYSBENCH_OPTS" sysbench${i} /bin/sh -c "/usr/local/share/sysbench/tpcc.lua $SYSBENCH_OPTS run" > ${OUTPUT_PATH}/${OUTPUT_PREFIX}warmup.${i}.log &
        pids[${i}-1]=$!
    done

    spin "${pids[0]}" &  # Start the spinner with the first process ID
    spin_pid=$!
    wait "${pids[@]}"

    # Check the exit status of the tpcc.lua run command
    for pid in "${pids[@]}"; do
        if [ $? -eq 0 ]; then
            info_msg " ... Sysbench Warm operation for pid '${pid}' completed successfully"
        else
            error_msg " ... Sysbench Warm operation for pid '${pid}' failed"
            err_state=true
            # exit
        fi
    done

    kill $spin_pid &> /dev/null

    # Calculate the time to warmup the database
    duration=$(calc_time_duration ${start_time})
    info_msg "Warmup completed in ${duration}"

    if ${err_state}; then
        return 1
    else
        return 0
    fi
}

# Uses the SYSBENCH_THREADS value (-W) to generate a sequence of threads to use
# args: $1 = Maximum value in the sequence
# return: array/list of integer values
# Example:
#     arg1 = 1024
#     Returned sequence = "1 2 4 8 16 32 64 128 256 512 1024"
generate_worker_thread_sequence()
{
    max_value=$1
    seq=""

    if ! [[ $max_value =~ ^[0-9]+$ ]]; then
        seq="1"
    elif [[ $max_value -eq 1 ]]; then
        seq="1"
    else
        for ((i = 0; ; i++)); do
            value=$((2 ** i))
            if ((value > max_value)); then
                if ((value / 2 != max_value)); then
                    seq+=" $max_value"
                fi
                break
            fi
            seq+=" $value"
        done
    fi

    echo "$seq"
}

# Run the 'tpcc.lua run' command inside the sysbench container
# args: none
# return: 0=success, 1=error
function run_the_benchmark()
{
    local DSTAT_PID
    local DSTATFILE
    local PODMAN_STATS_OUTPUT_FILE
    local PODMAN_STATS_PID
    local err_state=false
    local duration          # Time taken to complete this task
    local start_time    # Start time in epoch seconds
    local sequence      # Number of workers from 1 .. SYSBENCH_THREADS
    local threads

    if [ -z ${RUN_TEST} ];
    then
        return 0
    fi

    info_msg "Executing the benchmark run..."
    dstat_find_location_of_db

    start_time=$(date +%s)    # Start time in epoch seconds

    # Initiate ramp up tests that start an increasing number of clients, e.g.:
    # for threads in 1 2 4 8 16 32 64 128 192 256 384 425 500 768 1000
    sequence=$(generate_worker_thread_sequence ${SYSBENCH_THREADS})

    for threads in $sequence
    do
        info_msg " ... Start run with parameters threads=${threads} runtime=${SYSBENCH_RUNTIME} tables=${TABLES} ... "
        DSTATFILE=${OUTPUT_PATH}/${OUTPUT_PREFIX}dstat-${threads}-threads.csv
        PODMAN_STATS_OUTPUT_FILE=${OUTPUT_PATH}/${OUTPUT_PREFIX}podman_stats-${threads}-threads.out

        # Remove a previous restult file if present
        rm -f ${DSTATFILE} &> /dev/null
        rm -f ${PODMAN_STATS_OUTPUT_FILE} &> /dev/null

        # Start the data collection
        dstat -c -m -d -D ${DATADISK} --io --output ${DSTATFILE} &> /dev/null &
        DSTAT_PID=$!

        podman stats --no-reset --format "table {{.Name}},{{.ID}},{{.CPUPerc}},{{.MemUsageBytes}},{{.MemPerc}},{{.NetIO}},{{.BlockIO}},{{.PIDS}}" &> ${PODMAN_STATS_OUTPUT_FILE=} &
        PODMAN_STATS_PID=$!

        for i in $(seq 1 ${PM_INSTANCES});
        do
            # Run the benchmark
            SYSBENCH_OPTS=$(echo ${SYSBENCH_OPTS_TEMPLATE} | sed "s/INSTANCE/${i}/" | sed "s/TABLES/${TABLES}/" | sed "s/SCALE/${SCALE}/" | sed "s/THREADS/${threads}/" | sed "s/RUNTIME/${SYSBENCH_RUNTIME}/" )
            podman exec -e SYSBENCH_OPTS="$SYSBENCH_OPTS" sysbench${i} /bin/sh -c "/usr/local/share/sysbench/tpcc.lua $SYSBENCH_OPTS run" &> ${OUTPUT_PATH}/${OUTPUT_PREFIX}run_${threads}.${i}.log &
            pids[${i}-1]=$!
        done

        for pid in ${pids[*]}; do
            wait ${pid}

            # Check the exit status of the podman build command
            if [ $? -eq 0 ]; then
                info_msg " ...... Sysbench Run operation for pid '${pid}' completed succesfuly"
            else
                error_msg " ...... Sysbench Run operation for pid '${pid}' failed"
                err_state=true
                return 1
            fi
        done

        # Stop the data collection
        kill ${DSTAT_PID} > /dev/null 2>&1
        kill ${PODMAN_STATS_PID} > /dev/null 2>&1

        # Replace the ${DATADISK} with the term datadisk make parsing and reporting easier
        sed -i 's%${DATADISK}%datadisk%g' ${DSTATFILE} # Use % to avoid clobbering sed syntax checks when mount points have '/' in them. eg: when DATADISK='mapper/fedora_fedora-root'
        sed -i 's/total usage://g' ${DSTATFILE}
        sed -i 's/dsk\/datadisk:/dsk_/g' ${DSTATFILE}
        sed -i 's/"read"/"iops_reads"/g' ${DSTATFILE}
        sed -i 's/"writ"/"iops_writ"/g' ${DSTATFILE}
    done

    # Calculate the time to warmup the database
    duration=$(calc_time_duration ${start_time})
    info_msg "Sysbench completed in ${duration}"

    if ${err_state}; then
        return 1
    else
        return 0
    fi
}

# Remove the test database once the Sysbench benchmarks complete
# args: none
# return: 0=success, 1=error
function cleanup_database()
{
    local pids
    local spin_pid
    local start_time        # Start time in epoch seconds
    local err_state=false

    if [ -z ${CLEANUP} ];
    then
        return 0
    fi

    start_time=$(date +%s)

    info_msg "Starting cleanup of the MySQL database..."
    disable_redo_log
    for i in $(seq 1 ${PM_INSTANCES});
    do
        SYSBENCH_OPTS=$(echo ${SYSBENCH_OPTS_TEMPLATE} | sed "s/INSTANCE/${i}/" | sed "s/TABLES/${TABLES}/" | sed "s/SCALE/${SCALE}/" | sed "s/THREADS/${CLIENT_CPU_LIMIT}/" | sed "s/RUNTIME/600/" )
        podman exec -e SYSBENCH_OPTS="$SYSBENCH_OPTS" sysbench${i} /bin/sh -c "/usr/local/share/sysbench/tpcc.lua $SYSBENCH_OPTS cleanup" &> ${OUTPUT_PATH}/${OUTPUT_PREFIX}cleanup.${i}.log &
        # Check for failure here, bail out and clean up
        pids[${i}-1]=$!
    done

    spin "${pids[0]}" &  # Start the spinner with the first process ID
    spin_pid=$!
    wait "${pids[@]}"

    # Check the exit status of the tpcc.lua cleanup command
    for pid in "${pids[@]}"; do
        if [ $? -eq 0 ]; then
            info_msg "Sysbench Cleanup operation for pid '${pid}' was successful"
        else
            error_msg "Sysbench Cleanup operation for pid '${pid}' failed"
            err_state=true
            # exit
        fi
    done

    kill $spin_pid &> /dev/null

    enable_redo_log
    # Calculate the time to clean the database
    duration=$(calc_time_duration ${start_time})
    info_msg "MySQL Cleanup completed in ${duration}"

    if ${err_state}; then
        return 1
    else
        return 0
    fi
}

# Get the container logs
# args: none
# return: 0=success
function get_container_logs()
{
    info_msg "Collecting container logs..."

    for i in $(seq 1 ${PM_INSTANCES});
    do
        if podman logs mysql${i} &> ${OUTPUT_PATH}/${OUTPUT_PREFIX}mysql.${i}.log
        then
            info_msg "... Container 'mysql${i}' logs successfully written to '${OUTPUT_PATH}/${OUTPUT_PREFIX}mysql.${i}.log'"
        else
            error_msg " ... Failed to collect the container logs for mysql${i}"
        fi

        if podman logs sysbench${i} &> ${OUTPUT_PATH}/${OUTPUT_PREFIX}sysbench.${i}.log
        then
            info_msg "... Container 'sysbench${i}' logs successfully written to '${OUTPUT_PATH}/${OUTPUT_PREFIX}sysbench.${i}.log'"
        else
            error_msg " ... Failed to collect the container logs for sysbench${i}"
        fi
    done

    return 0 # We don't want to stop further processing on error
}

# Generate a snapshot of the MySQL settings and my.cnf
# args: none
# return: 0=success
function get_mysql_config()
{
    info_msg "Collecting 'my.cnf'"

    # Copy the my.cnf file to the output directory
    if cp ${MYSQL_CONF} ${OUTPUT_PATH}
    then
        info_msg "my.cnf collected successfully"
    else
        error_msg "Failed to copy '${MYSQL_CONF}' to '${OUTPUT_PATH}'"
    fi

    for i in $(seq 1 ${PM_INSTANCES});
    do
        # Dump the MySQL database variables
        if podman exec -e MYSQL_PWD="${MYSQL_ROOT_PASSWORD}" -i mysql${i} mysql -uroot -e "SHOW GLOBAL VARIABLES;" &> ${OUTPUT_PATH}/mysql_global_variables.out
        then
            info_msg "MySQL Global Variables successfully written to '${OUTPUT_PATH}/mysql_global_variables.mysql${i}.out'"
        else
            error_msg "Failed to acquire the MySQL Global Variables."
        fi

        # Gather the total database size including all the tables
        if podman exec -e MYSQL_PWD="${MYSQL_ROOT_PASSWORD}" -i mysql${i} mysql -uroot -e "SELECT table_schema 'Database Name', sum(data_length + index_length) / (1024 * 1024) 'Database Size in MB' FROM information_schema.TABLES WHERE table_schema = '${SysbenchDBName}' GROUP BY table_schema;" &> ${OUTPUT_PATH}/mysql_dbsize.out
        then
            info_msg "MySQL Database size successfully written to '${OUTPUT_PATH}/mysql_dbsize.mysql${i}.out'"
        else
            error_msg "Failed to acquire the MySQL database size."
        fi
    done

    # Collect the on-disk size of the MYSQL_DATA_DIR subdirectories
    # Chances are high that this du command will return 'permission denied' for some of the directories, so
    #  we don't need to use the typical logic here, otherwise we mis-represent that data is captured, but other
    #  errors existed. Instead, redirect STDOUT to the file and STDERR to the error file.
    du -h --max-depth=1 "${MYSQL_DATA_DIR}" &> "${OUTPUT_PATH}/du_-h.mysql_data_dir.out"

    return 0 # We don't want to stop further processing on error
}

# Stop the MySQL and Sysbench containers
# args: none
# return: 0=success, 1=error
function stop_containers()
{
    local err_state=false

    # Stop the container
    info_msg "Stopping the MySQL and SysBench containers..."
    for i in $(seq 1 ${PM_INSTANCES});
    do
        # Wait 20 seconds to stop the container; Larger databases take a bit of time to cleanup and stop
        if podman stop -t 20 mysql${i} &> /dev/null
        then
            info_msg "... Container 'mysql${i}' stopped successfully"
        else
            error_msg "... Container 'mysql${i}' failed to stop successfully. Verify podman killed the container."
            err_state=true
        fi

        if podman kill sysbench${i} &> /dev/null
        then
            info_msg "... Container 'sysbench${i}' was killed successfully"
        else
            error_msg "... Container 'sysbench${i}' failed to be killed."
            err_state=true
        fi
    done

    if ${err_state}; then
        return 1
    else
        return 0
    fi
}

# Remove the MySQL and Sysbench containers from the Podman environment
# args: none
# return: 0=success, 1=error
function remove_containers()
{
    local err_state=false

    if [ -z ${CLEANUP} ];
    then
        return
    fi

    # Remove the containers
    info_msg "Removing the MySQL containers..."
    for i in $(seq 1 ${PM_INSTANCES});
    do
        # The sysbench containers are created on the fly, and are not retained after
        # the have been killed
        if podman rm mysql${i} &> /dev/null
        then
            info_msg "... Container 'mysql${i}' removed successfully"
        else
            error_msg "... Container 'mysql${i}' removal failed"
            err_state=true
        fi
    done

    if ${err_state}; then
        return 1
    else
        return 0
    fi
}

# This function will check the user has the necessary permissions in the cgroups configuration
# args: none
# return: 0=success, 1=error
function check_cgroups()
{
    if [[ ! -f "/etc/systemd/system/user@.service.d/delegate.conf" ]]; then
        error_msg "The file '/etc/systemd/system/user@.service.d/delegate.conf' does not exist. Follow the procedure in the README.md for further instructions. Exiting"
        return 1
    fi

    if ! grep "cpu" /etc/systemd/system/user@.service.d/delegate.conf &> /dev/null; then
        error_msg  "This user does not have CPU cgroup priviledges! Follow the procedure in the README.md for further instructions. Exiting"
        return 1
    fi

    return 0
}

# Check if the MySQL data directory on host exists and is writable by this user
# args: none
# return: 0=success, 1=error
function check_mysql_data_dir()
{
    if [ -d "${MYSQL_DATA_DIR}" ];
    then
        if [ -w "${MYSQL_DATA_DIR}" ]; then
            info_msg "${MYSQL_DATA_DIR} exists and is writable by everyone"
            return 0
        else
            error_msg "${MYSQL_DATA_DIR} exists but is not writable by everyone. Please run 'sudo chmod 777 ${MYSQL_DATA_DIR}' to resolve this issue."
            return 1
        fi
    else
        error_msg "${MYSQL_DATA_DIR} does not exist or is not writable by everyone. Please create the '${MYSQL_DATA_DIR}' directory and retry. Exiting"
        return 1
    fi
}

# Check the MYSQL config directory that hosts the my.cnf exists before starting the container(s)
# args: none
# return: 0=success, 1=error
function check_my_cnf_dir_exists()
{
    if [ ! -f ${MYSQL_CONF} ];
    then
        error_msg " '${MYSQL_CONF}' does not exist. Please create the mysql configuration file and retry. Exiting"
        return 1
    else
        info_msg "'${MYSQL_CONF}' exists."
        return 0
    fi
}

# Calculate the time difference between two datetimes
# arg1: start time in seconds/epoch
# arg2: end time in seconds/epoch. If $2 is not provided, now() is used
# return: String with calculated difference in days, hours, mins, secs
function calc_time_duration()
{
    local STIME=$1      # Start Time
    local ETIME=$2      # End Time. Defaults to now() if not provided
    local DURATION=0    # ETIME-STIME
    local result=""     # Returned result

    if [[ -z "${STIME}" ]]; then
        return 1 # Error. Must supply the start time
    fi

    if [[ -z "${ETIME}" ]]; then
        ETIME=$(date +%s)
    fi

    DURATION=$((${ETIME}-${STIME}))

    # Convert seconds to days, hours, minutes, and seconds.
    # Only return the days, hours, and minutes if they are non-zero

    local days=$((DURATION / 86400))
    local hours=$(( (DURATION % 86400) / 3600 ))
    local minutes=$(( (DURATION % 3600) / 60 ))
    local seconds=$((DURATION % 60))

    if (( days > 0 )); then
        result+="${days} day(s), "
    fi

    if (( hours > 0 )); then
        result+="${hours} hour(s), "
    fi

    if (( minutes > 0 )); then
        result+="${minutes} minute(s), "
    fi

    if (( seconds > 0 )); then
        result+="${seconds} second(s)"
    fi

    echo "$result"
}

# Check if SELinux is installed and 'Enforcing' as this can cause the MySQL
#   initialization script inside the docker container to fail with permission
#   errors. Warn the user and have them temporarily disable it for the purposes
#   of benchmarking.
function check_selinux_enforce()
{
    if command -v getenforce > /dev/null || command -v sestatus > /dev/null; then
        if [ "$(getenforce)" == "Enforcing" ]; then
            error_msg "SELinux is in Enforcing mode. The database may have permission problems."
            error_msg "Run 'sudo setenforce 0' to temporarily disable SELinux to allow the benchmarks to work correctly."
            return 1
        else
            info_msg "SELinux is installed but not enabled"
        fi
    else
        info_msg "SELinux is not installed"
    fi

    return 0
}

# Check if Kernel Transparent Page Placement is Enabled or Disabled
# args: None
# return: True (1) or False (0)
function is_kernel_tpp_enabled()
{
    local numa_balancing=0
    local demotion_enabled=0
    local result=0

    # Check if Kernel Tiering exists and is enabled or disabled
    if [[ -f "/proc/sys/kernel/numa_balancing" ]];
    then
        numa_balancing=$(cat "/proc/sys/kernel/numa_balancing")

        case "${numa_balancing}" in
        0) # NUMA_BALANCING_DISABLED
            #info_msg "Kernel TPP is Disabled (NUMA_BALANCING_DISABLED)"
            result=0
            ;;
        1) # NUMA_BALANCING_NORMAL
            #info_msg "Kernel TPP is Disabled (NUMA_BALANCING_NORMAL)"
            result=0
            ;;
        2) # NUMA_BALANCING_MEMORY_TIERING
            #info_msg "Kernel TPP is Enabled (NUMA_BALANCING_MEMORY_TIERING)"
            result=1
            ;;
        *)
            #info_msg "Kernel TPP is Unknown (${numa_balancing})"
            result=0
            ;;
        esac
    else
        error_msg "'/proc/sys/kernel/numa_balancing' does not exist. Kernel doesn't support TPP"
        result=0
    fi

    # Check if Kernel page demotion exists and is enabled or disabled
    if [[ -f "/sys/kernel/mm/numa/demotion_enabled" ]];
    then
        demotion_enabled=$(cat "/sys/kernel/mm/numa/demotion_enabled")

        case "${demotion_enabled}" in
        0|"false") # Disabled
            #info_msg "Kernel TPP Page Demotion is Disabled"
            result=0
            ;;
        1|"true") # Enabled
            #info_msg "Kernel TPP Page Demotion is Enabled"
            result=1
            ;;
        *)
            #info_msg "Kernel TPP Page Demotion is Unknown (${demotion_enabled})"
            result=0
            ;;
        esac
    else
        error_msg "'/sys/kernel/mm/numa/demotion_enabled' does not exist. Kernel doesn't support TPP Page Demotion."
        result=0
    fi

    # Return True (1) or False (0)
    echo "$result"
}

# Enable the Kernel TPP feature. Must be root to do this!
# args: none
# returns: nothing
<<<<<<< HEAD
function enable_kernel_tpp() {
    local err_state=false
=======
function enable_kernel_tpp()
{
    local err_state=false 
>>>>>>> f1fd51e0

    if echo 2 > /proc/sys/kernel/numa_balancing;
    then
        error_msg "Failed to enable Kernel Memory Tiering. This Kernel may not support tiering."
        err_state=true
    else
        info_msg "Successfully enabled Kernel Memory Tiering"
        # Disable Kernel TPP after the benchmarks complete
        OPT_FUNCS_AFTER="disable_kernel_tpp"
    fi

    if echo 1 > /sys/kernel/mm/numa/demotion_enabled;
    then
        error_msg "Failed to enable Kernel Memory Tiering Page Demotion"
        err_state=true
    else
        info_msg "Successfully enabled Kernel Memory Tiering Page Demotion"
        # Disable Kernel TPP after the benchmarks complete
        OPT_FUNCS_AFTER="disable_kernel_tpp"
    fi

    if ${err_state}; then
        return 1
    else
        return 0
    fi
}

# Disable the Kernel TPP feature. Must be root to do this!
# args: none
# returns: nothing
<<<<<<< HEAD
function disable_kernel_tpp() {
    local err_state=false
=======
function disable_kernel_tpp()
{
    local err_state=false 
>>>>>>> f1fd51e0

    if echo 1 > /proc/sys/kernel/numa_balancing;
    then
        error_msg "Failed to enable Kernel Memory Tiering"
        err_state=true
    else
        info_msg "Successfully enabled Kernel Memory Tiering"
    fi

    if echo 0 > /sys/kernel/mm/numa/demotion_enabled;
    then
        error_msg "Failed to enable Kernel Memory Tiering Page Demotion"
        err_state=true
    else
        info_msg "Successfully enabled Kernel Memory Tiering Page Demotion"
    fi

    if ${err_state}; then
        return 1
    else
        return 0
    fi
}

# Check if the Kernel TPP feature is required or not.
# The user can explicityly use TPP with (-e kerneltpp)
# Kernel TPP should be disabled for all other tests
function kernel_tpp_feature()
{
    # Linux Kernel Transparent Page Placement (aka Tiering)
    # Debug statements
    if [[ ("$MEM_ENVIRONMENT" == "kerneltpp" || "$MEM_ENVIRONMENT" == "tpp") ]]
    then
        # TPP is disabled. If the user is root, try to auto-enable it. Otherwise tell the user to enable it manually
        if [[ $(is_kernel_tpp_enabled) -eq 0 ]] && [[ $EUID -ne 0 ]]; # User is not root, so we can't auto-enable TPP
        then
            error_msg "Please enable Linux Kernel Transparent Page Placement (TPP), then re-run this test. As root, run:"
            info_msg " $ sudo sh -c \"echo 2 > /proc/sys/kernel/numa_balancing\""
            info_msg " $ sudo sh -c \"echo 1 > /sys/kernel/mm/numa/demotion_enabled\""
            exit 1
        elif [[ $(is_kernel_tpp_enabled) -eq 0 ]] && [[ $EUID -eq 0 ]]; # User is root
        then
            enable_kernel_tpp
        elif [[ $(is_kernel_tpp_enabled) -eq 1 ]]; # TPP is enabled
        then
            info_msg "Kernel Transparent Page Placement is Enabled"
        else # Should not reach
            error_msg "An unknown memory environment setup has been detected that cannot be handled"
            error_msg "is_kernel_tpp_enabled returned '$(is_kernel_tpp_enabled)'"
            error_msg "EUID: $EUID"
        fi
    else # TPP should be disabled for all other memory test environments
        if [[ $(is_kernel_tpp_enabled) -eq 1 ]] && [[ $EUID -ne 0 ]]; # User is not root
        then
            error_msg "Kernel Transparent Page Placement (TPP) is Enabled. Please disable it"
            info_msg " $ sudo echo 1 > /proc/sys/kernel/numa_balancing"
            info_msg " $ sudo echo 0 > /sys/kernel/mm/numa/demotion_enabled"
        elif [[ $(is_kernel_tpp_enabled) -eq 1 ]] && [[ $EUID -eq 0 ]]; # User is root
        then
            disable_kernel_tpp
        elif [[ $(is_kernel_tpp_enabled) -eq 0 ]]; # TPP is disabled
        then
            info_msg "Kernel Transparent Page Placement (TPP) is Disabled"
        else # Should not reach
            error_msg "An unknown memory environment setup has been detected that cannot be handled"
            error_msg "is_kernel_tpp_enabled returned '$(is_kernel_tpp_enabled)'"
            error_msg "EUID: $EUID"
        fi
    fi
}

# Process the TPCC results to CSV files, one per MySQL container
# args: none
# returns: nothing
function process_tpcc_results_to_csv()
{
    cd "${OUTPUT_PATH}"
    for i in $(seq 1 ${PM_INSTANCES});
    do
        if ! ../utils/tpcc_results_to_csv.py *run_*.${i}.*; then
            error_msg "Failed to process the TPCC run results"
        else
            filename=$(basename "${file}")
            mv tpcc_results.csv "tpcc_results.${i}.${filename}.csv"
            info_msg "TPC-C run results for MySQL Instance ${i}: tpcc_results.${i}.csv"
        fi
    done
    cd ..
}

#################################################################################################
# Main
#################################################################################################

# Display the help information if no arguments were provided
if [ "$#" -eq "0" ];
then
    print_usage
    exit 1
fi

# Detect Terminal Type and setup message formats
auto_detect_terminal_colors

# Process the command line arguments
while getopts 'cC:D:E:e:?hi:M:o:prs:S:t:T:U:V:wW:X:' opt; do
    case "$opt" in
        ## Experiment Options
        e)
            MEM_ENVIRONMENT=${OPTARG}
            ;;
        i)
            PM_INSTANCES=${OPTARG}
            ;;
        o)
            OUTPUT_PREFIX=${OPTARG}
            ;;
        s)
            SCALE=${OPTARG}
            ;;
        t)
            TABLES=${OPTARG}
            ;;
        T)
            SYSBENCH_RUNTIME=${OPTARG}
            ;;
        W)
            SYSBENCH_THREADS=${OPTARG}

            # Validate SYSBENCH_THREADS is a valid integer
            if ! [[ $SYSBENCH_THREADS =~ ^[1-9][0-9]*$ ]]; then
                error_msg "Invalid value for '-W'. Please provide a valid integer value greater than or equal to 1."
                exit 1
            fi
            ;;
        ##  Run Options
        c)
            CLEANUP=1
            ;;
        p)
            PREPARE_DB=1
            ;;
        r)
            RUN_TEST=1
            ;;
        w)
            WARM_DB=1
            ;;
        ## Machine Configuration Options
        C)
            MYSQL_CPU_NUMA_NODE=${OPTARG}
            ;;
        D)
            SERVER_CPU_LIMIT=${OPTARG}
            # Validate SERVER_CPU_LIMIT is a valid integer
            if ! [[ $SERVER_CPU_LIMIT =~ ^[1-9][0-9]*$ ]]; then
                error_msg "Invalid value for '-D'. Please provide a valid integer value greater than or equal to 1."
                exit 1
            fi
            ;;
        E)
            SERVER_MEMORY_LIMIT=${OPTARG}
            # Validate SERVER_MEMORY_LIMIT is a valid integer
            if ! [[ $SERVER_MEMORY_LIMIT =~ ^[1-9][0-9]*$ ]]; then
                error_msg "Invalid value for '-E'. Please provide a valid integer value greater than or equal to 1."
                exit 1
            fi
            ## Convert the server memory limit into GB
            SERVER_MEMORY_LIMIT+=g
            ;;
        M)
            MYSQL_MEM_NUMA_NODE=${OPTARG}
            ;;
        S)
            SYSBENCH_NUMA_NODE=${OPTARG}
            ;;
        U)
            CLIENT_CPU_LIMIT=${OPTARG}
            # Validate SERVER_CPU_LIMIT is a valid integer
            if ! [[ $CLIENT_CPU_LIMIT =~ ^[1-9][0-9]*$ ]]; then
                error_msg "Invalid value for '-U'. Please provide a valid integer value greater than or equal to 1."
                exit 1
            fi
            ;;
        V)
            CLIENT_MEMORY_LIMIT=${OPTARG}
            # Validate SERVER_MEMORY_LIMIT is a valid integer
            if ! [[ $CLIENT_MEMORY_LIMIT =~ ^[1-9][0-9]*$ ]]; then
                error_msg "Invalid value for '-V'. Please provide a valid integer value greater than or equal to 1."
                exit 1
            fi
            ## Convert the server memory limit into GB
            CLIENT_MEMORY_LIMIT+=g
            ;;
        X)
            INNODB_BUFFER_POOL_SIZE=${OPTARG}
            # Validate SERVER_MEMORY_LIMIT is a valid integer
            if ! [[ $INNODB_BUFFER_POOL_SIZE =~ ^[1-9][0-9]*$ ]]; then
                error_msg "Invalid value for '-V'. Please provide a valid integer value greater than or equal to 1."
                exit 1
            fi
            ## Convert the server memory limit into GB
            INNODB_BUFFER_POOL_SIZE+=G
            ;;
        ## Misc Options
        h|\?|*)
            print_usage
            exit
            ;;
    esac
done

if [[ ( -z ${RUN_TEST} && -z ${PREPARE_DB} && -z ${CLEANUP} && -z ${WARM_DB}) ]];
then
    print_usage
    error_msg "One or both of -c or -r or -p options are needed to proceed"
    exit 1
fi

if [[ ("$MEM_ENVIRONMENT" != "numapreferred" && "$MEM_ENVIRONMENT" != "numainterleave" && "$MEM_ENVIRONMENT" != "mm" && "$MEM_ENVIRONMENT" != "dram" && "$MEM_ENVIRONMENT" != "cxl" && "$MEM_ENVIRONMENT" != "kerneltpp" && "$MEM_ENVIRONMENT" != "tpp") ]];
then
    error_msg "Unknown memory environment '${MEM_ENVIRONMENT}'"
    print_usage
    exit 1
else
    # Validate the user provided two or more NUMA nodes in the (-M) option for numactl options
    if [[ "$MEM_ENVIRONMENT" == "numainterleave" ]]
    then
        # Count the number of values separated by commas
        IFS=',' read -ra NUMA_NODES <<< "$MYSQL_MEM_NUMA_NODE"
        NUM_NODE_COUNT=${#NUMA_NODES[@]}

        # Check if the variable has two or more values separated by commas
        if [[ $NUM_NODE_COUNT -lt 2 ]]; then
            error_msg "Two or more NUMA node must be specified with (-M) with the '${MEM_ENVIRONMENT}' (-e) option"
            print_usage
            exit 1
        fi
    elif [[ "$MEM_ENVIRONMENT" == "numapreferred" ]]
    then
        # Check if the value is a single integer
        if ! [[ "$MYSQL_MEM_NUMA_NODE" =~ ^[0-9]+$ ]]; then
	    error_msg "A single NUMA node must be specified with (-M) when using the '${MEM_ENVIRONMENT}' (-e) option"
            print_usage
            exit 1
        fi
    fi
fi

if [[ ( -z ${MYSQL_CPU_NUMA_NODE} || -z ${MYSQL_MEM_NUMA_NODE}) ]];
then
    error_msg "-C and -M must be specified"
    print_usage
    exit 1
fi

if [ -z ${SYSBENCH_NUMA_NODE} ];
then
    error_msg "-S must be specified"
    print_usage
    exit 1
fi


if [[ ( ! -z ${RUN_TEST} && -z ${WARM_DB}) ]];
then
    warn_msg "Warmup (-w) was not specified for this run. Results may not be reproducible if the database was not warmed up before this run"
fi

# Check if the user provided a prefix/test name, and use it
if [ -z ${OUTPUT_PREFIX} ];
then
    OUTPUT_PREFIX=""
else
    # Set the OUTPUT_PREFIX for files
    OUTPUT_PREFIX+="_"
    # Set the OUTPUT_PATH
    OUTPUT_PATH="./${OUTPUT_PREFIX}${SCRIPT_NAME}.`hostname`.`date +"%m%d-%H%M"`"
fi

# Verify the mandatory commands and utilities are installed. Exit on error.
if ! verify_cmds
then
    exit
fi

# Initialize the environment
init

# Save STDOUT and STDERR logs to the data collection directory
log_stdout_stderr "${OUTPUT_PATH}"

# Display the header information
display_start_info "$*"

# Define the array of functions to call in the correct order
functions=("check_selinux_enforce" "check_mysql_data_dir" "check_cgroups" "create_network" "set_numactl_options" "kernel_tpp_feature")

# Add functions from OPT_FUNCS_BEFORE if it is set
if [ -n "$OPT_FUNCS_BEFORE" ]; then
    functions+=("$OPT_FUNCS_BEFORE")
fi

# Add remaining functions
functions+=("create_sysbench_container_image" "start_sysbench_containers" "check_my_cnf_dir_exists" "start_mysql_containers" "pause_for_stability" "create_mysql_databases" "prepare_the_database" "get_mysql_config" "warm_the_database" "run_the_benchmark" "cleanup_database" "get_container_logs" "stop_containers" "remove_containers" "process_tpcc_results_to_csv")

# Add functions from OPT_FUNCS_AFTER if it is set
if [ -n "$OPT_FUNCS_AFTER" ]; then
    functions+=("$OPT_FUNCS_AFTER")
fi

# Iterate over the array of functions and call them one by one
# Handle the return value: 0=Success, 1=Failure
for function in "${functions[@]}"; do
    # Call the function and store the return value
    "$function"
    return_value=$?

    # Check if an error occurred
    if [ $return_value -ne 0 ]; then
        error_msg "An error occurred in '$function'. Exiting."
        break
    fi
done

# Fatal Errors will jump here without further processing
#out:#

# Get the container logs
# TODO: Get the logs on error. The get_container_logs() will collect this data during a normal run.
# get_container_logs

# Display the end header information
display_end_info<|MERGE_RESOLUTION|>--- conflicted
+++ resolved
@@ -1279,14 +1279,9 @@
 # Enable the Kernel TPP feature. Must be root to do this!
 # args: none
 # returns: nothing
-<<<<<<< HEAD
-function enable_kernel_tpp() {
-    local err_state=false
-=======
 function enable_kernel_tpp()
 {
     local err_state=false 
->>>>>>> f1fd51e0
 
     if echo 2 > /proc/sys/kernel/numa_balancing;
     then
@@ -1318,14 +1313,9 @@
 # Disable the Kernel TPP feature. Must be root to do this!
 # args: none
 # returns: nothing
-<<<<<<< HEAD
-function disable_kernel_tpp() {
-    local err_state=false
-=======
 function disable_kernel_tpp()
 {
     local err_state=false 
->>>>>>> f1fd51e0
 
     if echo 1 > /proc/sys/kernel/numa_balancing;
     then
